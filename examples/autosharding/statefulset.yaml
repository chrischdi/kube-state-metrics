--- conflicted
+++ resolved
@@ -3,11 +3,7 @@
 metadata:
   labels:
     app.kubernetes.io/name: kube-state-metrics
-<<<<<<< HEAD
-    app.kubernetes.io/version: 2.0.0-alpha.3
-=======
     app.kubernetes.io/version: 2.0.0-beta
->>>>>>> baacc7bf
   name: kube-state-metrics
   namespace: kube-system
 spec:
@@ -20,11 +16,7 @@
     metadata:
       labels:
         app.kubernetes.io/name: kube-state-metrics
-<<<<<<< HEAD
-        app.kubernetes.io/version: 2.0.0-alpha.3
-=======
         app.kubernetes.io/version: 2.0.0-beta
->>>>>>> baacc7bf
     spec:
       containers:
       - args:
@@ -39,11 +31,7 @@
           valueFrom:
             fieldRef:
               fieldPath: metadata.namespace
-<<<<<<< HEAD
-        image: quay.io/coreos/kube-state-metrics:v2.0.0-alpha.3
-=======
         image: k8s.gcr.io/kube-state-metrics/kube-state-metrics:v2.0.0-beta
->>>>>>> baacc7bf
         livenessProbe:
           httpGet:
             path: /healthz
